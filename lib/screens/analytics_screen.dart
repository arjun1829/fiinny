// lib/screens/analytics_screen.dart
import 'dart:math' as math;

import 'package:fl_chart/fl_chart.dart';
import 'package:flutter/material.dart';
import 'package:intl/intl.dart';

import '../core/ads/ads_shell.dart';
import '../core/analytics/aggregators.dart';
import '../core/formatters/inr.dart';
import '../models/expense_item.dart';
import '../models/friend_model.dart';
import '../models/income_item.dart';
import '../services/expense_service.dart';
import '../services/income_service.dart';
import '../themes/glass_card.dart';
import '../themes/tokens.dart';
import '../widgets/charts/bar_chart_simple.dart';
import '../widgets/charts/donut_chart_simple.dart';
import '../widgets/unified_transaction_list.dart';
import '../core/ads/ads_banner_card.dart';

class AnalyticsScreen extends StatefulWidget {
  final String userPhone;
  const AnalyticsScreen({super.key, required this.userPhone});

  @override
  State<AnalyticsScreen> createState() => _AnalyticsScreenState();
}

class _AnalyticsScreenState extends State<AnalyticsScreen> {
  final _expenseSvc = ExpenseService();
  final _incomeSvc = IncomeService();
  bool _loading = true;

  List<ExpenseItem> _allExp = [];
  List<IncomeItem> _allInc = [];
  Period _period = Period.month;

  // Bottom list filter chips
  String _txnFilter = "All";

  // Calendar / custom filter
  CustomRange? _custom;

  // caches
  final Map<String, List<SeriesPoint>> _seriesCache = {};
  final Map<String, Map<String, double>> _rollCache = {};
  int _rev = 0;

  @override
  void initState() {
    super.initState();
    _bootstrap();
  }

  Future<void> _bootstrap() async {
    setState(() => _loading = true);
    try {
      _allExp = await _expenseSvc.getExpenses(widget.userPhone);
      _allInc = await _incomeSvc.getIncomes(widget.userPhone);
      _rev++;
      _seriesCache.clear();
      _rollCache.clear();
    } catch (_) {}
    if (!mounted) return;
    setState(() => _loading = false);
  }

  Widget _analyticsBannerCard() {
    final bodySmall = Theme.of(context).textTheme.bodySmall;
    return GlassCard(
      radius: Fx.r24,
      child: AdsBannerCard(
        placement: 'analytics_overview',
        inline: true,
        inlineMaxHeight: 90,
        padding: const EdgeInsets.symmetric(horizontal: 18, vertical: 18),
        minHeight: 96,
        boxShadow: const [],
        placeholder: Column(
          mainAxisSize: MainAxisSize.min,
          children: [
            Icon(Icons.campaign_rounded, color: Fx.mintDark),
            const SizedBox(height: 8),
            const Text(
              'Sponsored',
              style: TextStyle(fontWeight: FontWeight.w700),
            ),
            const SizedBox(height: 4),
            Text(
              'Your personalised offers will appear here shortly.',
              textAlign: TextAlign.center,
              style: bodySmall?.copyWith(color: Colors.black54),
            ),
          ],
        ),
      ),
    );
  }

  @override
  Widget build(BuildContext context) {
    final now = DateTime.now();
    final bottomPadding = context.adsBottomPadding(extra: 24);

    // Use custom range when set from calendar
    final r = AnalyticsAgg.rangeFor(_period, now, custom: _custom);

    final exp = AnalyticsAgg.filterExpenses(_allExp, r);
    final inc = AnalyticsAgg.filterIncomes(_allInc, r);

    final totalExp = AnalyticsAgg.sumAmount(exp, (e) => e.amount);
    final totalInc = AnalyticsAgg.sumAmount(inc, (i) => i.amount);
    final savings = totalInc - totalExp;

    final seriesKey = '$_rev|$_period|series|${_custom?.start}-${_custom?.end}';
    final series = _seriesCache[seriesKey] ??=
        AnalyticsAgg.amountSeries(_period, exp, inc, now, custom: _custom);

    // Robust category rollups (smart resolvers)
    final catKey = '$_rev|$_period|expCat|${_custom?.start}-${_custom?.end}';
    final byCatExp = _rollCache[catKey] ??= AnalyticsAgg.byExpenseCategorySmart(exp);

    final incKey = '$_rev|$_period|incCat|${_custom?.start}-${_custom?.end}';
    final byCatInc = _rollCache[incKey] ??= AnalyticsAgg.byIncomeCategorySmart(inc);

    final merchKey = '$_rev|$_period|merch|${_custom?.start}-${_custom?.end}';
    final byMerch = _rollCache[merchKey] ??= AnalyticsAgg.byMerchant(exp);

    final catSlicesExp = byCatExp.entries.toList()..sort((a, b) => b.value.compareTo(a.value));
    final catSlicesInc = byCatInc.entries.toList()..sort((a, b) => b.value.compareTo(a.value));

    final palette = _legendPalette();

    // Sparkline series reacts to the current filter/period
    final spark = _sparkForPeriod(_period, exp, now, custom: _custom);

    // Calendar heatmap uses current month overview (tap -> set custom day)
    final calData = _monthExpenseMap(_allExp, now);

    return Scaffold(
      appBar: AppBar(
        title: const Text('Analytics'),
        elevation: 0,
        backgroundColor: Colors.transparent,
        foregroundColor: Fx.mintDark,
      ),
      body: Stack(
        children: [
          _bg(),
          _loading
              ? const Center(child: CircularProgressIndicator())
              : RefreshIndicator(
            onRefresh: _bootstrap,
            child: ListView(
              padding: EdgeInsets.fromLTRB(16, 12, 16, bottomPadding),
              children: [
                // Period chips (no premium)
                _periodChips(),
                const SizedBox(height: 12),

                // ===== OVERVIEW (Totals + counts + sparkline) =====
                _summaryCard(
                  income: totalInc,
                  expense: totalExp,
                  savings: savings,
                  txCount: exp.length + inc.length,
                  expCount: exp.length,
                  incCount: inc.length,
                  spark: spark,
                  onTapSpark: () => _showTrendPopup(
                    spark,
                    title: _period == Period.custom
                        ? 'Trend • Custom'
                        : 'Trend • ${_period.name.toUpperCase()}',
                  ),
                ),

                // Small banner ad under Overview
                const SizedBox(height: 10),
                _analyticsBannerCard(),

                const SizedBox(height: 14),

                // ===== Calendar (tappable, shows amounts) =====
                GlassCard(
                  radius: Fx.r24,
                  child: Column(
                    crossAxisAlignment: CrossAxisAlignment.start,
                    children: [
                      _sectionHeader('Calendar', Icons.calendar_month_rounded),
                      const SizedBox(height: 8),
                      _MiniCalendarHeatmap(
                        month: DateTime(now.year, now.month, 1),
                        amountsByDay: calData,
                        onDayTap: (day, amt) {
                          final date = DateTime(now.year, now.month, day);
                          setState(() {
                            _period = Period.custom;
                            _custom = CustomRange(date, date);
                          });
                        },
                        onDayLongPress: (day, amt) {
                          final date = DateTime(now.year, now.month, day);
                          final start = DateTime(date.year, date.month, date.day);
                          final end = start.add(const Duration(days: 1));
                          final rr = DateTimeRange(start: start, end: end);
                          final expD = _allExp.where((e) => !e.date.isBefore(rr.start) && e.date.isBefore(rr.end)).toList();
                          final incD = _allInc.where((i) => !i.date.isBefore(rr.start) && i.date.isBefore(rr.end)).toList();
                          _openUnifiedSheet(
                            title: 'Transactions • ${DateFormat('d MMM').format(date)}',
                            exp: expD,
                            inc: incD,
                          );
                        },
                      ),
                    ],
                  ),
                ),

                const SizedBox(height: 14),

                // Expense by Category (donut + legend + drill-down)
                _donutCard(
                  title: 'Expense by Category',
                  entries: catSlicesExp,
                  palette: palette,
                  onSliceTap: (label) => _openCategorySheet(
                    isIncome: false,
                    category: label,
                    srcExp: exp,
                    srcInc: inc,
                  ),
                ),

                const SizedBox(height: 14),

                // Income by Category (donut + legend + drill-down)
                if (totalInc > 0)
                  _donutCard(
                    title: 'Income by Category',
                    entries: catSlicesInc,
                    palette: palette,
                    onSliceTap: (label) => _openCategorySheet(
                      isIncome: true,
                      category: label,
                      srcExp: exp,
                      srcInc: inc,
                    ),
                  ),

                const SizedBox(height: 14),

                // Top Merchants (chips)
                GlassCard(
                  radius: Fx.r24,
                  child: Column(
                    crossAxisAlignment: CrossAxisAlignment.start,
                    children: [
                      _sectionHeader('Top Merchants', Icons.store_rounded),
                      const SizedBox(height: 8),
                      ..._topMerchants(byMerch, exp),
                    ],
                  ),
                ),

                const SizedBox(height: 14),

                // ===== Transactions (bottom) with filter chips =====
                GlassCard(
                  radius: Fx.r24,
                  child: Column(
                    crossAxisAlignment: CrossAxisAlignment.start,
                    children: [
                      _sectionHeader('Transactions', Icons.list_alt_rounded),
                      const SizedBox(height: 6),
                      Wrap(
                        spacing: 8,
                        children: ['All', 'Income', 'Expense'].map((f) {
                          final sel = _txnFilter == f;
                          return ChoiceChip(
                            label: Text(f),
                            selected: sel,
                            onSelected: (_) => setState(() => _txnFilter = f),
                          );
                        }).toList(),
                      ),
                      const SizedBox(height: 8),
                      UnifiedTransactionList(
                        expenses: exp,
                        incomes: inc,
                        friendsById: const <String, FriendModel>{},
                        userPhone: widget.userPhone,
                        previewCount: 20,
                        filterType: _txnFilter,
                        showBillIcon: true,
                      ),
                    ],
                  ),
                ),
              ],
            ),
          ),
        ],
      ),
    );
  }

  // ---------- background ----------
  Widget _bg() => IgnorePointer(
    ignoring: true,
    child: Container(
      decoration: BoxDecoration(
        gradient: RadialGradient(
          colors: [
            Fx.mint.withOpacity(0.10),
            Fx.mintDark.withOpacity(0.06),
            Colors.white.withOpacity(0.60),
          ],
          center: Alignment.topLeft,
          radius: 0.9,
        ),
      ),
    ),
  );

  // ---------- period chips (added Quarter "Q") ----------
  Widget _periodChips() {
    final items = <(String, Period)>[
      ('D', Period.day),
      ('W', Period.week),
      ('M', Period.month),
      ('Q', Period.quarter),
      ('Y', Period.year),
      ('2D', Period.last2),
      ('5D', Period.last5),
      ('All', Period.all),
    ];
    return Wrap(
      spacing: 8,
      runSpacing: 8,
      children: items.map((t) {
        final sel = t.$2 == _period;
        return InkWell(
          borderRadius: BorderRadius.circular(999),
          onTap: () => setState(() {
            _period = t.$2;
            if (_period != Period.custom) _custom = null;
          }),
          child: Container(
            padding: const EdgeInsets.symmetric(horizontal: 12, vertical: 8),
            decoration: BoxDecoration(
              color: sel ? Fx.mintDark.withOpacity(.12) : Colors.white,
              borderRadius: BorderRadius.circular(999),
              border: Border.all(
                color: sel ? Fx.mintDark.withOpacity(.35) : Colors.grey.shade200,
              ),
              boxShadow: sel ? Fx.soft : null,
            ),
            child: Text(
              t.$1,
              style: TextStyle(
                fontWeight: FontWeight.w800,
                color: sel ? Fx.mintDark : Fx.text,
              ),
            ),
          ),
        );
      }).toList(),
    );
  }

  // ---------- Section header ----------
  Widget _sectionHeader(String title, IconData icon) {
    return Row(
      children: [
        Icon(icon, color: Fx.mintDark),
        const SizedBox(width: Fx.s8),
        Text(title, style: Fx.title),
      ],
    );
  }

  // ---------- OVERVIEW card ----------
  Widget _summaryCard({
    required double income,
    required double expense,
    required double savings,
    required int txCount,
    required int expCount,
    required int incCount,
    required List<double> spark,
    required VoidCallback onTapSpark,
  }) {
    return GlassCard(
      radius: Fx.r24,
      padding: const EdgeInsets.fromLTRB(16, 14, 16, 14),
      child: Row(
        children: [
          // Left: numbers & counts
          Expanded(
            flex: 2,
            child: Column(
              crossAxisAlignment: CrossAxisAlignment.start,
              children: [
                Text('Overview', style: Fx.title),
                const SizedBox(height: 8),
                Row(
                  children: [
                    Expanded(
                      child: _statRow('Total Income', INR.f(income), Fx.good, Icons.south_west_rounded),
                    ),
                    const SizedBox(width: 12),
                    Expanded(
                      child: _statRow('Total Expense', INR.f(expense), Fx.bad, Icons.north_east_rounded),
                    ),
                  ],
                ),
                const SizedBox(height: 8),
                Row(
                  children: [
                    Icon(Icons.brightness_1_rounded, size: 10, color: Fx.warn),
                    const SizedBox(width: 6),
                    Text('Total Savings  ', style: Fx.label),
                    Text(INR.f(savings), style: Fx.number.copyWith(color: Fx.text)),
                  ],
                ),
                const SizedBox(height: 8),
                Text(
                  'Tx ${NumberFormat.decimalPattern().format(txCount)} '
                      '• Exp # ${NumberFormat.decimalPattern().format(expCount)} '
                      '• Inc # ${NumberFormat.decimalPattern().format(incCount)}',
                  style: Fx.label.copyWith(color: Fx.text.withOpacity(.85)),
                ),
              ],
            ),
          ),

          // Right: sparkline (tappable)
          Expanded(
            flex: 1,
            child: GestureDetector(
              onTap: onTapSpark,
              behavior: HitTestBehavior.opaque,
              child: Column(
                crossAxisAlignment: CrossAxisAlignment.end,
                children: [
                  SizedBox(width: 120, height: 60, child: _SparklineSimple(values: spark)),
                  const SizedBox(height: 6),
                  Text(
                    'Tap graph to expand',
                    style: Fx.label.copyWith(fontSize: 11, color: Fx.text.withOpacity(.75)),
                  ),
                ],
              ),
            ),
          ),
        ],
      ),
    );
  }

  Widget _statRow(String label, String value, Color color, IconData icon) {
    return Row(
      children: [
        Icon(icon, size: 16, color: color),
        const SizedBox(width: 6),
        Expanded(
          child: Column(
            crossAxisAlignment: CrossAxisAlignment.start,
            children: [
              Text(label, style: Fx.label),
              Text(value, style: Fx.number.copyWith(color: color)),
            ],
          ),
        ),
      ],
    );
  }

  // ---------- Trend popup (axes/grid using BarChartSimple) ----------
  void _showTrendPopup(List<double> series, {required String title}) {
    showModalBottomSheet(
      context: context,
      isScrollControlled: true,
      showDragHandle: true,
      backgroundColor: Theme.of(context).scaffoldBackgroundColor,
      shape: const RoundedRectangleBorder(
        borderRadius: BorderRadius.vertical(top: Radius.circular(18)),
      ),
      builder: (_) => SizedBox(
        height: MediaQuery.of(context).size.height * 0.85,
        child: Padding(
          padding: const EdgeInsets.fromLTRB(12, 8, 12, 16),
          child: Column(
            children: [
              Row(
                children: [
                  Expanded(child: Text(title, style: const TextStyle(fontWeight: FontWeight.bold, fontSize: 18))),
                  IconButton(icon: const Icon(Icons.close), onPressed: () => Navigator.pop(context)),
                ],
              ),
              const SizedBox(height: 8),
              Expanded(
                child: BarChartSimple(
                  data: List.generate(series.length, (i) => SeriesPoint('${i + 1}', series[i])),
                  showGrid: true,
                  yTickCount: 5,
                  targetXTicks: 7,
                  showValues: false,
                ),
              ),
            ],
          ),
        ),
      ),
    );
  }

  // ---------- donut card helper (bigger ring + palette + taps) ----------
  /// Builds a donut chart section with consistent styling.
  Widget _donutCard({
    required String title,
    required List<MapEntry<String, double>> entries,
    required List<Color> palette,
    required void Function(String label) onSliceTap,
  }) => _AnalyticsDonutCard(
        header: _sectionHeader(title, Icons.pie_chart_rounded),
        entries: entries,
        palette: palette,
        onSliceTap: onSliceTap,
      );

  // ---------- Top merchants as compact chips (amount + tx count) ----------
  List<Widget> _topMerchants(
      Map<String, double> byMerch,
      List<ExpenseItem> srcExp,
      ) {
    // Count transactions per merchant in the current filtered list
    final Map<String, int> countMap = {};
    for (final e in srcExp) {
      final raw = (e.counterparty ?? e.upiVpa ?? e.label ?? '').trim();
      if (raw.isEmpty) continue;
      final key = AnalyticsAgg.displayMerchantKey(raw);
      if (key.isEmpty) continue;
      countMap[key] = (countMap[key] ?? 0) + 1;
    }

    final items = byMerch.entries
        .where((e) => e.value.isFinite && e.value != 0)
        .toList()
      ..sort((a, b) => b.value.compareTo(a.value));

    if (items.isEmpty) {
      return [
        Padding(
          padding: const EdgeInsets.symmetric(vertical: 10),
          child: Text('No merchants to show for this period.', style: Fx.label),
        ),
      ];
    }

    final compact = NumberFormat.compactCurrency(
      locale: 'en_IN',
      symbol: '₹',
      decimalDigits: 0,
    );

    final chips = <Widget>[];
    for (final entry in items.take(8)) {
      final name    = entry.key;
      final amount  = entry.value.abs();
      final txCount = countMap[name] ?? 0;

      chips.add(
        _merchantChip(
          name: name,
          displayAmount: compact.format(amount),
          txCount: txCount,
          onTap: () => _openMerchantSheet(name, srcExp),
        ),
      );
    }

    return [
      Wrap(
        spacing: 8,
        runSpacing: 8,
        children: chips,
      ),
    ];
  }

  Widget _merchantChip({
    required String name,
    required String displayAmount,
    required int txCount,
    required VoidCallback onTap,
  }) {
    return Material(
      color: Fx.mintDark.withOpacity(.10),
      borderRadius: BorderRadius.circular(999),
      child: InkWell(
        onTap: onTap,
        borderRadius: BorderRadius.circular(999),
        child: Padding(
          padding: const EdgeInsets.symmetric(horizontal: 12, vertical: 8),
          child: Row(
            mainAxisSize: MainAxisSize.min,
            children: [
              const Icon(Icons.store_mall_directory_rounded, size: 14, color: Colors.teal),
              const SizedBox(width: 6),
              ConstrainedBox(
                constraints: const BoxConstraints(maxWidth: 140),
                child: Text(
                  name,
                  overflow: TextOverflow.ellipsis,
                  maxLines: 1,
                  style: Fx.label,
                ),
              ),
              const SizedBox(width: 8),
              Text('• $displayAmount', style: Fx.label.copyWith(color: Fx.text.withOpacity(.9))),
              const SizedBox(width: 6),
              Text('· ${txCount}x', style: Fx.label),
            ],
          ),
        ),
      ),
    );
  }

  // keep legend colors in sync with DonutChartSimple painter palette
  List<Color> _legendPalette() => const [
    Fx.mintDark,
    Fx.good,
    Fx.warn,
    Fx.bad,
    Colors.indigo,
    Colors.purple,
    Colors.cyan,
    Colors.brown,
  ];

  // ---------- Drill-down helpers (reuse UnifiedTransactionList) ----------
  void _openUnifiedSheet({
    required String title,
    required List<ExpenseItem> exp,
    required List<IncomeItem> inc,
  }) {
    showModalBottomSheet(
      context: context,
      isScrollControlled: true,
      showDragHandle: true,
      backgroundColor: Theme.of(context).scaffoldBackgroundColor,
      shape: const RoundedRectangleBorder(
        borderRadius: BorderRadius.vertical(top: Radius.circular(18)),
      ),
      builder: (_) {
        final h = MediaQuery.of(context).size.height * 0.88;
        return SizedBox(
          height: h,
          child: Column(
            children: [
              Padding(
                padding: const EdgeInsets.fromLTRB(12, 8, 6, 4),
                child: Row(
                  children: [
                    Expanded(
                      child: Text(
                        title,
                        style: const TextStyle(fontWeight: FontWeight.bold, fontSize: 18),
                      ),
                    ),
                    IconButton(icon: const Icon(Icons.close), onPressed: () => Navigator.pop(context)),
                  ],
                ),
              ),
              Expanded(
                child: UnifiedTransactionList(
                  expenses: exp,
                  incomes: inc,
                  friendsById: const <String, FriendModel>{},
                  userPhone: widget.userPhone,
                  previewCount: 20,
                  showBillIcon: true,
                ),
              ),
            ],
          ),
        );
      },
    );
  }

  void _openCategorySheet({
    required bool isIncome,
    required String category,
    required List<ExpenseItem> srcExp,
    required List<IncomeItem> srcInc,
  }) {
    final exp = isIncome
        ? <ExpenseItem>[]
        : srcExp.where((e) => AnalyticsAgg.resolveExpenseCategory(e).toLowerCase() == category.toLowerCase()).toList();

    final inc = isIncome
        ? srcInc.where((i) => AnalyticsAgg.resolveIncomeCategory(i).toLowerCase() == category.toLowerCase()).toList()
        : <IncomeItem>[];

    _openUnifiedSheet(
      title: isIncome ? 'Income • $category' : 'Expense • $category',
      exp: exp,
      inc: inc,
    );
  }

  void _openMerchantSheet(String merchant, List<ExpenseItem> srcExp) {
    final target = merchant.toLowerCase();
    final matched = srcExp.where((e) {
      final raw = (e.counterparty ?? e.upiVpa ?? e.label ?? '').trim();
      if (raw.isEmpty) return false;
      final key = AnalyticsAgg.displayMerchantKey(raw).toLowerCase();
      return key == target;
    }).toList();

    _openUnifiedSheet(title: 'Merchant • $merchant', exp: matched, inc: const []);
  }

  // ---------- Helpers for sparkline & calendar ----------
  List<double> _sparkForPeriod(Period p, List<ExpenseItem> exp, DateTime now, {CustomRange? custom}) {
    switch (p) {
      case Period.day:
        final v = List<double>.filled(24, 0);
        for (final e in exp) v[e.date.hour] += e.amount;
        return v;
      case Period.week:
        final v = List<double>.filled(7, 0);
        for (final e in exp) v[e.date.weekday - 1] += e.amount;
        return v;
      case Period.month:
        final days = DateTime(now.year, now.month + 1, 0).day;
        final v = List<double>.filled(days, 0);
        for (final e in exp) v[e.date.day - 1] += e.amount;
        return v;
      case Period.quarter:
        final qStartMonth = ((now.month - 1) ~/ 3) * 3 + 1;
        final buckets = List<double>.filled(3, 0);
        for (final e in exp) {
          final idx = e.date.month - qStartMonth;
          if (idx >= 0 && idx < buckets.length) buckets[idx] += e.amount;
        }
        return buckets;
      case Period.year:
        final v = List<double>.filled(12, 0);
        for (final e in exp) v[e.date.month - 1] += e.amount;
        return v;
      case Period.last2:
        final y = now.subtract(const Duration(days: 1));
        return [
          exp.where((e) => _sameDayLocal(e.date, y)).fold(0.0, (s, e) => s + e.amount),
          exp.where((e) => _sameDayLocal(e.date, now)).fold(0.0, (s, e) => s + e.amount),
        ];
      case Period.last5:
        final v = List<double>.filled(5, 0);
        for (int d = 0; d < 5; d++) {
          final target = now.subtract(Duration(days: 4 - d));
          for (final e in exp) {
            if (_sameDayLocal(e.date, target)) v[d] += e.amount;
          }
        }
        return v;
      case Period.all:
        final v = List<double>.filled(12, 0);
        for (final e in exp) v[e.date.month - 1] += e.amount;
        return v;
      case Period.custom:
        if (custom == null) return const [];
        final totalDays = custom.end
            .difference(DateTime(custom.start.year, custom.start.month, custom.start.day))
            .inDays +
            1;
        final n = totalDays.clamp(1, 31);
        final v = List<double>.filled(n, 0);
        for (final e in exp) {
          final d = DateTime(e.date.year, e.date.month, e.date.day)
              .difference(DateTime(custom.start.year, custom.start.month, custom.start.day))
              .inDays;
          if (d >= 0 && d < n) v[d] += e.amount;
        }
        return v;
    }
  }

  double _projectMonthEnd(List<ExpenseItem> exp, List<IncomeItem> inc, DateTime now) {
    final monthStart = DateTime(now.year, now.month, 1);
    final daysElapsed = now.difference(monthStart).inDays + 1;
    final daysInMonth = DateTime(now.year, now.month + 1, 0).day;

    double expToDate = 0, incToDate = 0;
    for (final e in exp) {
      if (!e.date.isBefore(monthStart) && !e.date.isAfter(now)) expToDate += e.amount;
    }
    for (final i in inc) {
      if (!i.date.isBefore(monthStart) && !i.date.isAfter(now)) incToDate += i.amount;
    }
    final netPerDay = (incToDate - expToDate) / (daysElapsed.clamp(1, 31));
    final projected = (incToDate - expToDate) + netPerDay * (daysInMonth - daysElapsed);
    return projected;
  }

  Map<int, double> _monthExpenseMap(List<ExpenseItem> all, DateTime now) {
    final start = DateTime(now.year, now.month, 1);
    final end = DateTime(now.year, now.month + 1, 1);
    final map = <int, double>{};
    for (final e in all) {
      if (!e.date.isBefore(start) && e.date.isBefore(end)) {
        map[e.date.day] = (map[e.date.day] ?? 0) + e.amount;
      }
    }
    return map;
  }

  bool _sameDayLocal(DateTime a, DateTime b) =>
      a.year == b.year && a.month == b.month && a.day == b.day;
}

// ---------- legend pill ----------
Widget _pillWithDot(
  String label, {
  Color? dot,
  bool selected = false,
  VoidCallback? onTap,
}) {
  final bg = selected ? Fx.mintDark.withOpacity(.18) : Fx.mintDark.withOpacity(.12);
  final border = selected ? Fx.mintDark.withOpacity(.45) : Fx.mintDark.withOpacity(.25);
  final textColor = selected ? Fx.mintDark : Fx.text;

  return Material(
    color: Colors.transparent,
    child: InkWell(
      onTap: onTap,
      borderRadius: BorderRadius.circular(999),
      child: Container(
        padding: const EdgeInsets.symmetric(horizontal: 12, vertical: 6),
        decoration: BoxDecoration(
          color: bg,
          borderRadius: BorderRadius.circular(999),
          border: Border.all(color: border),
        ),
        child: Row(
          mainAxisSize: MainAxisSize.min,
          children: [
            if (dot != null) ...[
              Container(width: 8, height: 8, decoration: BoxDecoration(color: dot, shape: BoxShape.circle)),
              const SizedBox(width: 6),
            ],
            Text(
              label,
              style: TextStyle(fontWeight: FontWeight.w600, color: textColor),
            ),
          ],
        ),
      ),
    ),
  );
}

class _AnalyticsDonutCard extends StatefulWidget {
  final Widget header;
  final List<MapEntry<String, double>> entries;
  final List<Color> palette;
  final void Function(String label) onSliceTap;

  const _AnalyticsDonutCard({
    required this.header,
    required this.entries,
    required this.palette,
    required this.onSliceTap,
  });

  @override
  State<_AnalyticsDonutCard> createState() => _AnalyticsDonutCardState();
}

class _AnalyticsDonutCardState extends State<_AnalyticsDonutCard> {
  int? _selected;

  void _handleSliceTap(int index, DonutSlice slice) {
    widget.onSliceTap(slice.label);
    setState(() => _selected = index);
  }

  @override
  Widget build(BuildContext context) {
    final donutData = widget.entries
        .where((e) => e.value.isFinite && e.value != 0)
        .map((e) => DonutSlice(e.key, e.value.abs()))
        .toList();

    if (donutData.isEmpty) {
      return GlassCard(
        radius: Fx.r24,
        child: Column(
          crossAxisAlignment: CrossAxisAlignment.start,
          children: [
            widget.header,
            const SizedBox(height: 8),
            Padding(
              padding: const EdgeInsets.fromLTRB(12, 6, 12, 14),
              child: Text(
                'No data to chart for this period.',
                style: Fx.label.copyWith(color: Fx.text.withOpacity(.8)),
              ),
            ),
          ],
        ),
      );
    }

    final total = donutData.fold<double>(0, (sum, slice) => sum + slice.value);
    var selectedIndex = _selected;
    if (selectedIndex != null && selectedIndex >= donutData.length) {
      selectedIndex = null;
    }

    final legendItems = <Widget>[];
    for (int i = 0; i < donutData.length && i < 12; i++) {
      final slice = donutData[i];
      final percent = total <= 0 ? 0.0 : (slice.value / total * 100);
      final percentText = percent >= 10 ? percent.toStringAsFixed(0) : percent.toStringAsFixed(1);
      final label = '${slice.label}: ${INR.c(slice.value)} • $percentText%';
      legendItems.add(
        _pillWithDot(
          label,
          dot: widget.palette[i % widget.palette.length],
          selected: selectedIndex == i,
          onTap: () => _handleSliceTap(i, slice),
        ),
      );
    }

    final bars = <Widget>[];
    for (int i = 0; i < donutData.length && i < 6; i++) {
      final slice = donutData[i];
      final percent = total <= 0 ? 0.0 : (slice.value / total);
      bars.add(
        _CategoryBar(
          label: slice.label,
          amount: slice.value,
          color: widget.palette[i % widget.palette.length],
          fraction: percent,
          onTap: () => _handleSliceTap(i, slice),
        ),
      );
    }

    return GlassCard(
      radius: Fx.r24,
      child: Column(
        crossAxisAlignment: CrossAxisAlignment.start,
        children: [
          widget.header,
          const SizedBox(height: 8),
          Center(
<<<<<<< HEAD
            child: DonutChartSimple(
              data: donutData,
              size: 210,
              thickness: 22,
              palette: widget.palette,
              selectedIndex: selectedIndex,
              onSliceTap: (index, slice) => _handleSliceTap(index, slice),
=======
            child: SizedBox(
              width: 210,
              height: 210,
              child: LayoutBuilder(
                builder: (context, constraints) {
                  final size = math.min(constraints.maxWidth, constraints.maxHeight);
                  final outerRadius = size / 2 - 8;
                  const ringThickness = 22.0;
                  final centerSpace = (outerRadius - ringThickness).clamp(0.0, outerRadius);

                  final sections = <PieChartSectionData>[];
                  for (int i = 0; i < donutData.length; i++) {
                    final slice = donutData[i];
                    final color = widget.palette[i % widget.palette.length];
                    final isSelected = selectedIndex == i;
                    sections.add(
                      PieChartSectionData(
                        value: slice.value,
                        color: color,
                        title: '',
                        radius: outerRadius + (isSelected ? 6 : 0),
                        showTitle: false,
                      ),
                    );
                  }

                  return Stack(
                    alignment: Alignment.center,
                    children: [
                      PieChart(
                        PieChartData(
                          sections: sections,
                          sectionsSpace: 2,
                          startDegreeOffset: -90,
                          centerSpaceRadius: centerSpace,
                          borderData: FlBorderData(show: false),
                          pieTouchData: PieTouchData(
                            touchCallback: (event, response) {
                              if (!event.isInterestedForInteractions || response == null || response.touchedSection == null) {
                                if (_selected != null) {
                                  setState(() => _selected = null);
                                }
                                return;
                              }

                              final index = response.touchedSection!.touchedSectionIndex;
                              if (index == null || index < 0 || index >= donutData.length) {
                                return;
                              }
                              _handleSliceTap(index, donutData[index]);
                            },
                          ),
                        ),
                        swapAnimationDuration: const Duration(milliseconds: 400),
                        swapAnimationCurve: Curves.easeOutCubic,
                      ),
                      Column(
                        mainAxisSize: MainAxisSize.min,
                        children: [
                          Text(
                            INR.c(total),
                            style: Fx.number.copyWith(fontSize: 16),
                          ),
                          Text(
                            'total',
                            style: Fx.label.copyWith(fontSize: 11, color: Fx.text.withOpacity(.70)),
                          ),
                        ],
                      )
                    ],
                  );
                },
              ),
>>>>>>> e47d55fe
            ),
          ),
          const SizedBox(height: 12),
          Wrap(
            spacing: 8,
            runSpacing: 8,
            children: legendItems,
          ),
          if (bars.isNotEmpty) ...[
            const SizedBox(height: 14),
            ...bars,
          ],
        ],
      ),
    );
  }
}

class _CategoryBar extends StatelessWidget {
  final String label;
  final double amount;
  final Color color;
  final double fraction;
  final VoidCallback onTap;

  const _CategoryBar({
    required this.label,
    required this.amount,
    required this.color,
    required this.fraction,
    required this.onTap,
  });

  @override
  Widget build(BuildContext context) {
    final percent = (fraction * 100).clamp(0, 100);
    final percentText = percent >= 10 ? percent.toStringAsFixed(0) : percent.toStringAsFixed(1);
    return Padding(
      padding: const EdgeInsets.symmetric(horizontal: 12, vertical: 6),
      child: Material(
        color: Colors.transparent,
        child: InkWell(
          onTap: onTap,
          borderRadius: BorderRadius.circular(12),
          child: Padding(
            padding: const EdgeInsets.all(8),
            child: Column(
              crossAxisAlignment: CrossAxisAlignment.start,
              children: [
                Row(
                  children: [
                    Expanded(
                      child: Text(
                        label,
                        style: Fx.label.copyWith(fontWeight: FontWeight.w700),
                        overflow: TextOverflow.ellipsis,
                      ),
                    ),
                    const SizedBox(width: 8),
                    Text(INR.c(amount), style: Fx.number.copyWith(color: Fx.text)),
                    const SizedBox(width: 8),
                    Text('$percentText%', style: Fx.label.copyWith(color: Fx.text.withOpacity(.75))),
                  ],
                ),
                const SizedBox(height: 6),
                ClipRRect(
                  borderRadius: BorderRadius.circular(6),
                  child: LinearProgressIndicator(
                    value: fraction.clamp(0, 1),
                    minHeight: 8,
                    backgroundColor: color.withOpacity(.15),
                    valueColor: AlwaysStoppedAnimation<Color>(color),
                  ),
                ),
              ],
            ),
          ),
        ),
      ),
    );
  }
}

// ================================================
// Small, dependency-free sparkline for Overview card
// ================================================
class _SparklineSimple extends StatelessWidget {
  final List<double> values; // chronological (left->right)
  const _SparklineSimple({required this.values});

  @override
  Widget build(BuildContext context) {
    return CustomPaint(painter: _SparkPainter(values));
  }
}

class _SparkPainter extends CustomPainter {
  final List<double> v;
  _SparkPainter(this.v);

  @override
  void paint(Canvas c, Size s) {
    if (v.isEmpty) return;
    final maxV = v.reduce((a, b) => a > b ? a : b);
    final minV = 0.0;
    final pad = 6.0;
    final w = s.width - pad * 2;
    final h = s.height - pad * 2;
    if (w <= 0 || h <= 0) return;

    double xStep = v.length > 1 ? w / (v.length - 1) : w;
    final path = Path();
    for (int i = 0; i < v.length; i++) {
      final x = pad + i * xStep;
      final t = (maxV <= minV) ? 0.0 : ((v[i] - minV) / (maxV - minV));
      final y = pad + (1 - t) * h;
      if (i == 0) path.moveTo(x, y); else path.lineTo(x, y);
    }

    // fill
    final fill = Path.from(path)
      ..lineTo(pad + (v.length - 1) * xStep, s.height - pad)
      ..lineTo(pad, s.height - pad)
      ..close();

    final mint = Fx.mint;
    c.drawPath(
      fill,
      Paint()
        ..shader = LinearGradient(
          begin: Alignment.topCenter,
          end: Alignment.bottomCenter,
          colors: [mint.withOpacity(.22), mint.withOpacity(.04)],
        ).createShader(Rect.fromLTWH(0, 0, s.width, s.height)),
    );

    // line
    c.drawPath(
      path,
      Paint()
        ..style = PaintingStyle.stroke
        ..strokeWidth = 2.2
        ..color = mint.withOpacity(.85)
        ..isAntiAlias = true,
    );
  }

  @override
  bool shouldRepaint(covariant _SparkPainter old) => old.v != v;
}

// ==================================================
// Mini Calendar Heatmap (current month only) with amounts & tap handlers
// ==================================================
class _MiniCalendarHeatmap extends StatelessWidget {
  final DateTime month; // first day of month
  final Map<int, double> amountsByDay;
  final void Function(int day, double amount)? onDayTap;
  final void Function(int day, double amount)? onDayLongPress;
  const _MiniCalendarHeatmap({
    required this.month,
    required this.amountsByDay,
    this.onDayTap,
    this.onDayLongPress,
  });

  @override
  Widget build(BuildContext context) {
    final firstWeekday = DateTime(month.year, month.month, 1).weekday; // 1=Mon..7=Sun
    final daysInMonth = DateTime(month.year, month.month + 1, 0).day;

    const labels = ['S', 'M', 'T', 'W', 'T', 'F', 'S'];

    return Column(
      crossAxisAlignment: CrossAxisAlignment.start,
      children: [
        Padding(
          padding: const EdgeInsets.symmetric(horizontal: 4.0),
          child: Row(
            children: [
              Text(DateFormat('MMMM').format(month), style: Fx.label),
              const SizedBox(width: 6),
              Text(DateFormat('y').format(month),
                  style: Fx.label.copyWith(color: Fx.text.withOpacity(.7))),
            ],
          ),
        ),
        const SizedBox(height: 8),
        Row(
          mainAxisAlignment: MainAxisAlignment.spaceBetween,
          children: labels
              .map((d) => Expanded(
            child: Center(child: Text(d, style: Fx.label.copyWith(fontSize: 11))),
          ))
              .toList(),
        ),
        const SizedBox(height: 6),
        _grid(firstWeekday, daysInMonth),
      ],
    );
  }

  Widget _grid(int firstWeekday, int daysInMonth) {
    final startCol = firstWeekday % 7; // Sun=0
    final totalCells = ((startCol + daysInMonth + 6) ~/ 7) * 7;

    final maxVal = amountsByDay.isEmpty
        ? 0.0
        : amountsByDay.values.reduce((a, b) => a > b ? a : b);

    final compact = NumberFormat.compactCurrency(locale: 'en_IN', symbol: '₹', decimalDigits: 0);

    return GridView.builder(
      shrinkWrap: true,
      physics: const NeverScrollableScrollPhysics(),
      itemCount: totalCells,
      gridDelegate: const SliverGridDelegateWithFixedCrossAxisCount(
        crossAxisCount: 7,
        mainAxisSpacing: 6,
        crossAxisSpacing: 6,
        childAspectRatio: 1.1,
      ),
      itemBuilder: (_, i) {
        final dayNum = i - startCol + 1;
        if (dayNum < 1 || dayNum > daysInMonth) return const SizedBox.shrink();

        final amt = amountsByDay[dayNum] ?? 0.0;
        final t = (maxVal <= 0) ? 0.0 : (amt / maxVal).clamp(0.0, 1.0);
        final base = Fx.mintDark;
        final fill = base.withOpacity(0.12 + t * 0.32);

        final today = DateTime.now();
        final isToday = (today.year == month.year && today.month == month.month && today.day == dayNum);

        final cell = Container(
          decoration: BoxDecoration(
            color: fill,
            borderRadius: BorderRadius.circular(10),
            border: isToday
                ? Border.all(color: base.withOpacity(.55), width: 1.2)
                : Border.all(color: Colors.white.withOpacity(.25)),
          ),
          padding: const EdgeInsets.symmetric(horizontal: 6, vertical: 4),
          child: Column(
            mainAxisAlignment: MainAxisAlignment.spaceBetween,
            children: [
              Align(
                alignment: Alignment.topRight,
                child: Text(
                  '$dayNum',
                  style: Fx.label.copyWith(
                    fontWeight: FontWeight.w800,
                    fontSize: 11,
                    color: Colors.black.withOpacity(.75),
                  ),
                ),
              ),
              if (amt > 0)
                Align(
                  alignment: Alignment.bottomLeft,
                  child: Text(
                    compact.format(amt),
                    maxLines: 1,
                    overflow: TextOverflow.ellipsis,
                    style: Fx.label.copyWith(
                      fontSize: 10.5,
                      fontWeight: FontWeight.w800,
                      color: Colors.black.withOpacity(.75),
                    ),
                  ),
                ),
            ],
          ),
        );

        if (onDayTap == null && onDayLongPress == null) return cell;
        return GestureDetector(
          onTap: () => onDayTap?.call(dayNum, amt),
          onLongPress: () => onDayLongPress?.call(dayNum, amt),
          child: cell,
        );
      },
    );
  }
}<|MERGE_RESOLUTION|>--- conflicted
+++ resolved
@@ -963,15 +963,6 @@
           widget.header,
           const SizedBox(height: 8),
           Center(
-<<<<<<< HEAD
-            child: DonutChartSimple(
-              data: donutData,
-              size: 210,
-              thickness: 22,
-              palette: widget.palette,
-              selectedIndex: selectedIndex,
-              onSliceTap: (index, slice) => _handleSliceTap(index, slice),
-=======
             child: SizedBox(
               width: 210,
               height: 210,
@@ -1045,7 +1036,6 @@
                   );
                 },
               ),
->>>>>>> e47d55fe
             ),
           ),
           const SizedBox(height: 12),
