--- conflicted
+++ resolved
@@ -40,33 +40,12 @@
   // Timezone DB (needed by NotificationService & LocalNotifs)
   tz.initializeTimeZones();
 
-<<<<<<< HEAD
-  // Configure Firebase once native runtime has booted. The iOS release build
-  // now bundles GoogleService-Info.plist again, so we defer to the platform's
-  // default configuration and only initialize Dart-side Firebase if needed.
-  try {
-    if (Firebase.apps.isEmpty) {
-      await Firebase.initializeApp();
-      debugPrint('[main] Firebase initialized via default platform options.');
-    } else {
-      debugPrint('[main] Firebase already configured before Dart execution.');
-    }
-  } on FirebaseException catch (e) {
-    if (e.code == 'duplicate-app') {
-      debugPrint('[main] Firebase already configured natively.');
-    } else {
-      debugPrint('[main] Firebase.initializeApp failed: ${e.code}');
-      rethrow;
-    }
-  }
-=======
   // Configure Firebase with explicit options so TestFlight builds no longer
   // crash before Dart executes if the GoogleService-Info.plist is missing or
   // mispackaged. (We still ship the file for native plugins that expect it.)
   await Firebase.initializeApp(
     options: DefaultFirebaseOptions.currentPlatform,
   );
->>>>>>> 5608c3d6
 
   // Your existing local notification wrapper
   await NotificationService.initialize();
