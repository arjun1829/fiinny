// lib/main.dart
import 'package:flutter/material.dart';
import 'package:firebase_core/firebase_core.dart';
import 'package:firebase_auth/firebase_auth.dart';
import 'package:provider/provider.dart';
import 'package:timezone/data/latest.dart' as tz;
import 'firebase_options.dart';

// Theme & notifications
import 'themes/theme_provider.dart';
import 'services/notification_service.dart';

// Push layer
import 'services/push/push_service.dart';

// Screens / routes
import 'screens/launcher_screen.dart';
import 'routes.dart';

// Portfolio module routes
import 'fiinny_assets/modules/portfolio/screens/portfolio_screen.dart';
import 'fiinny_assets/modules/portfolio/screens/asset_type_picker_screen.dart';
import 'fiinny_assets/modules/portfolio/screens/add_asset_entry_screen.dart';

// Typed route
import 'screens/tx_day_details_screen.dart';

// 🔔 Local one-shot notifications binder (Option B)
import 'core/notifications/local_notifications.dart';

// Ads (centralized service)
import 'core/ads/ad_service.dart';

// Global navigator key (for deeplinks / notif taps)
final GlobalKey<NavigatorState> rootNavigatorKey = GlobalKey<NavigatorState>();

// ✅ Keep ONLY ONE main()
Future<void> main() async {
  WidgetsFlutterBinding.ensureInitialized();

  // Timezone DB (needed by NotificationService & LocalNotifs)
  tz.initializeTimeZones();

<<<<<<< HEAD
  // Configure Firebase once native runtime has booted. The native iOS runner
  // now bundles GoogleService-Info.plist and configures Firebase before Dart
  // when possible, so we only initialize here if no app instance exists yet.
  try {
    if (Firebase.apps.isEmpty) {
      await Firebase.initializeApp(
        options: DefaultFirebaseOptions.currentPlatform,
      );
      debugPrint('[main] Firebase initialized via default platform options.');
    } else {
      debugPrint('[main] Firebase already configured before Dart execution.');
    }
  } on FirebaseException catch (e) {
    if (e.code == 'duplicate-app') {
      debugPrint('[main] Firebase already configured natively.');
    } else {
      debugPrint('[main] Firebase.initializeApp failed: ${e.code}');
      rethrow;
    }
  }
=======
  // Configure Firebase with explicit options so TestFlight builds no longer
  // crash before Dart executes if the GoogleService-Info.plist is missing or
  // mispackaged. (We still ship the file for native plugins that expect it.)
  await Firebase.initializeApp(
    options: DefaultFirebaseOptions.currentPlatform,
  );
>>>>>>> 08d03ea6

  // Your existing local notification wrapper
  await NotificationService.initialize();

  // 🔔 Initialize our LocalNotifs (safe to call multiple times)
  await LocalNotifs.init();

  // Ads (Google Mobile Ads) – init & preload
  await AdService.I.init();

  // Theme
  final themeProvider = ThemeProvider();
  await themeProvider.loadTheme();

  // Kick push init after first frame (non-blocking)
  WidgetsBinding.instance.addPostFrameCallback((_) {
    Future.microtask(_safePushInit);
  });

  // Also retry push init when user logs in (non-blocking)
  FirebaseAuth.instance.authStateChanges().listen((user) {
    if (user == null) return;
    WidgetsBinding.instance.addPostFrameCallback((_) {
      Future.microtask(_safePushInit);
    });
  });

  runApp(
    ChangeNotifierProvider.value(
      value: themeProvider,
      child: const FiinnyApp(),
    ),
  );
}

// Never await this in main/UI-critical paths.
Future<void> _safePushInit() async {
  try {
    await PushService.init().timeout(const Duration(seconds: 6));
  } catch (e) {
    // If APNs/FCM is slow or misconfigured, don't block the app.
    debugPrint('[main] Push init skipped/timeout: $e');
  }
}

class FiinnyApp extends StatelessWidget {
  const FiinnyApp({Key? key}) : super(key: key);

  // Portfolio routes
  Map<String, WidgetBuilder> get _portfolioRoutes => {
    '/portfolio': (_) => const PortfolioScreen(),
    '/asset-type-picker': (_) => const AssetTypePickerScreen(),
    '/add-asset-entry': (_) => const AddAssetEntryScreen(),
  };

  @override
  Widget build(BuildContext context) {
    final themeProvider = Provider.of<ThemeProvider>(context);

    return MaterialApp(
      title: 'Fiinny',
      debugShowCheckedModeBanner: false,
      theme: themeProvider.themeData,

      // Navigator key for deeplink navigation from notif taps
      navigatorKey: rootNavigatorKey,

      // Entry point (unchanged)
      home: const LauncherScreen(),

      // Static routes
      routes: {
        ...appRoutes, // from routes.dart
        ..._portfolioRoutes,
      },

      // Dynamic / typed routes
      onGenerateRoute: (settings) {
        // Keep existing generated routes first
        final generated = appOnGenerateRoute(settings);
        if (generated != null) return generated;

        // tx-day-details expects a String phone argument
        if (settings.name == '/tx-day-details') {
          final phone = settings.arguments as String;
          return MaterialPageRoute(
            builder: (_) => TxDayDetailsScreen(userPhone: phone),
            settings: settings,
          );
        }

        // Fallback
        return MaterialPageRoute(
          builder: (_) => _RouteNotFoundScreen(
            unknownRoute: settings.name ?? 'unknown',
          ),
        );
      },
    );
  }
}

class _RouteNotFoundScreen extends StatelessWidget {
  final String unknownRoute;
  const _RouteNotFoundScreen({required this.unknownRoute, Key? key})
      : super(key: key);

  @override
  Widget build(BuildContext context) {
    return Scaffold(
      appBar: AppBar(title: const Text('Route not found')),
      body: Center(
        child: Padding(
          padding: const EdgeInsets.all(24),
          child: Column(
            mainAxisSize: MainAxisSize.min,
            children: [
              const Icon(Icons.link_off, size: 48),
              const SizedBox(height: 12),
              Text('Screen "$unknownRoute" is not registered.'),
              const SizedBox(height: 20),
              FilledButton(
                onPressed: () =>
                    Navigator.pushReplacementNamed(context, '/portfolio'),
                child: const Text('Go to Portfolio'),
              ),
            ],
          ),
        ),
      ),
    );
  }
}<|MERGE_RESOLUTION|>--- conflicted
+++ resolved
@@ -41,7 +41,6 @@
   // Timezone DB (needed by NotificationService & LocalNotifs)
   tz.initializeTimeZones();
 
-<<<<<<< HEAD
   // Configure Firebase once native runtime has booted. The native iOS runner
   // now bundles GoogleService-Info.plist and configures Firebase before Dart
   // when possible, so we only initialize here if no app instance exists yet.
@@ -62,14 +61,12 @@
       rethrow;
     }
   }
-=======
   // Configure Firebase with explicit options so TestFlight builds no longer
   // crash before Dart executes if the GoogleService-Info.plist is missing or
   // mispackaged. (We still ship the file for native plugins that expect it.)
   await Firebase.initializeApp(
     options: DefaultFirebaseOptions.currentPlatform,
   );
->>>>>>> 08d03ea6
 
   // Your existing local notification wrapper
   await NotificationService.initialize();
