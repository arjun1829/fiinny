// lib/main.dart
import 'dart:async';

import 'package:flutter/material.dart';
import 'package:firebase_core/firebase_core.dart';
import 'package:firebase_auth/firebase_auth.dart';
import 'package:provider/provider.dart';
import 'package:timezone/data/latest.dart' as tz;
import 'firebase_options.dart';

// Theme & notifications
import 'themes/theme_provider.dart';
import 'services/notification_service.dart';

// Push layer
import 'services/push/push_service.dart';

// Screens / routes
import 'screens/launcher_screen.dart';
import 'routes.dart';

// Portfolio module routes
import 'fiinny_assets/modules/portfolio/screens/portfolio_screen.dart';
import 'fiinny_assets/modules/portfolio/screens/asset_type_picker_screen.dart';
import 'fiinny_assets/modules/portfolio/screens/add_asset_entry_screen.dart';

// Typed route
import 'screens/tx_day_details_screen.dart';

// 🔔 Local one-shot notifications binder (Option B)
import 'core/notifications/local_notifications.dart';

// Ads (centralized service)
import 'core/ads/ad_service.dart';

// Global navigator key (for deeplinks / notif taps)
final GlobalKey<NavigatorState> rootNavigatorKey = GlobalKey<NavigatorState>();

// ✅ Keep ONLY ONE main()
<<<<<<< HEAD
Future<void> main() async {
  await runZonedGuarded<Future<void>>(() async {
    WidgetsFlutterBinding.ensureInitialized();

    // Timezone DB (needed by NotificationService & LocalNotifs)
    tz.initializeTimeZones();

    await _ensureFirebaseInitialized();
=======
Future<void> main() => runZonedGuarded(() async {
  WidgetsFlutterBinding.ensureInitialized();
>>>>>>> 7ccce832

    final themeProvider = ThemeProvider();
    await themeProvider.loadTheme();

<<<<<<< HEAD
    await _initializeSupportingServices();

    _schedulePushBootstrap();

    runApp(
      ChangeNotifierProvider.value(
        value: themeProvider,
        child: const FiinnyApp(),
      ),
    );
  }, (error, stackTrace) {
    debugPrint('[main] Uncaught zone error: $error\n$stackTrace');
  });
}
=======
  await _ensureFirebaseInitialized();

  final themeProvider = ThemeProvider();
  await themeProvider.loadTheme();

  await _initializeSupportingServices();

  _schedulePushBootstrap();

  runApp(
    ChangeNotifierProvider.value(
      value: themeProvider,
      child: const FiinnyApp(),
    ),
  );
}, (error, stackTrace) {
  debugPrint('[main] Uncaught zone error: $error\n$stackTrace');
});
>>>>>>> 7ccce832

Future<void> _ensureFirebaseInitialized() async {
  // Configure Firebase once native runtime has booted. The native iOS runner
  // configures Firebase with bundled credentials when they are provided at
  // build time and otherwise falls back to manual options, so we only
  // initialize here if no app instance exists yet.
  try {
    if (Firebase.apps.isEmpty) {
      await Firebase.initializeApp(
        options: DefaultFirebaseOptions.currentPlatform,
      );
      debugPrint('[main] Firebase initialized via default platform options.');
    } else {
      debugPrint('[main] Firebase already configured before Dart execution.');
    }
  } on FirebaseException catch (e) {
    if (e.code == 'duplicate-app') {
      debugPrint('[main] Firebase already configured natively.');
    } else {
      debugPrint('[main] Firebase.initializeApp failed: ${e.code}');
      rethrow;
    }
  }
}

Future<void> _initializeSupportingServices() async {
  await Future.wait([
    _guardAsync(
      'NotificationService.initialize',
      NotificationService.initialize,
    ),
    _guardAsync(
      'LocalNotifs.init',
      LocalNotifs.init,
    ),
    _guardAsync(
      'AdService.I.init',
      () => AdService.I.init(),
    ),
  ]);
}

Future<void> _guardAsync(
  String label,
  Future<void> Function() runner,
) async {
  try {
    await runner();
  } catch (error, stackTrace) {
    debugPrint('[main] $label failed: $error\n$stackTrace');
  }
}

void _schedulePushBootstrap() {
  // Kick push init after first frame (non-blocking)
  WidgetsBinding.instance.addPostFrameCallback((_) {
    Future.microtask(_safePushInit);
  });

  // Also retry push init when user logs in (non-blocking)
  FirebaseAuth.instance.authStateChanges().listen((user) {
    if (user == null) return;
    WidgetsBinding.instance.addPostFrameCallback((_) {
      Future.microtask(_safePushInit);
    });
  });
}

// Never await this in main/UI-critical paths.
Future<void> _safePushInit() async {
  try {
    await PushService.init().timeout(const Duration(seconds: 6));
  } catch (error, stackTrace) {
    // If APNs/FCM is slow or misconfigured, don't block the app.
    debugPrint('[main] Push init skipped/timeout: $error\n$stackTrace');
  }
}

class FiinnyApp extends StatelessWidget {
  const FiinnyApp({Key? key}) : super(key: key);

  // Portfolio routes
  Map<String, WidgetBuilder> get _portfolioRoutes => {
    '/portfolio': (_) => const PortfolioScreen(),
    '/asset-type-picker': (_) => const AssetTypePickerScreen(),
    '/add-asset-entry': (_) => const AddAssetEntryScreen(),
  };

  @override
  Widget build(BuildContext context) {
    final themeProvider = Provider.of<ThemeProvider>(context);

    return MaterialApp(
      title: 'Fiinny',
      debugShowCheckedModeBanner: false,
      theme: themeProvider.themeData,

      // Navigator key for deeplink navigation from notif taps
      navigatorKey: rootNavigatorKey,

      // Entry point (unchanged)
      home: const LauncherScreen(),

      // Static routes
      routes: {
        ...appRoutes, // from routes.dart
        ..._portfolioRoutes,
      },

      // Dynamic / typed routes
      onGenerateRoute: (settings) {
        // Keep existing generated routes first
        final generated = appOnGenerateRoute(settings);
        if (generated != null) return generated;

        // tx-day-details expects a String phone argument
        if (settings.name == '/tx-day-details') {
          final phone = settings.arguments as String;
          return MaterialPageRoute(
            builder: (_) => TxDayDetailsScreen(userPhone: phone),
            settings: settings,
          );
        }

        // Fallback
        return MaterialPageRoute(
          builder: (_) => _RouteNotFoundScreen(
            unknownRoute: settings.name ?? 'unknown',
          ),
        );
      },
    );
  }
}

class _RouteNotFoundScreen extends StatelessWidget {
  final String unknownRoute;
  const _RouteNotFoundScreen({required this.unknownRoute, Key? key})
      : super(key: key);

  @override
  Widget build(BuildContext context) {
    return Scaffold(
      appBar: AppBar(title: const Text('Route not found')),
      body: Center(
        child: Padding(
          padding: const EdgeInsets.all(24),
          child: Column(
            mainAxisSize: MainAxisSize.min,
            children: [
              const Icon(Icons.link_off, size: 48),
              const SizedBox(height: 12),
              Text('Screen "$unknownRoute" is not registered.'),
              const SizedBox(height: 20),
              FilledButton(
                onPressed: () =>
                    Navigator.pushReplacementNamed(context, '/portfolio'),
                child: const Text('Go to Portfolio'),
              ),
            ],
          ),
        ),
      ),
    );
  }
}<|MERGE_RESOLUTION|>--- conflicted
+++ resolved
@@ -37,39 +37,12 @@
 final GlobalKey<NavigatorState> rootNavigatorKey = GlobalKey<NavigatorState>();
 
 // ✅ Keep ONLY ONE main()
-<<<<<<< HEAD
-Future<void> main() async {
-  await runZonedGuarded<Future<void>>(() async {
-    WidgetsFlutterBinding.ensureInitialized();
-
-    // Timezone DB (needed by NotificationService & LocalNotifs)
-    tz.initializeTimeZones();
-
-    await _ensureFirebaseInitialized();
-=======
 Future<void> main() => runZonedGuarded(() async {
   WidgetsFlutterBinding.ensureInitialized();
->>>>>>> 7ccce832
 
     final themeProvider = ThemeProvider();
     await themeProvider.loadTheme();
 
-<<<<<<< HEAD
-    await _initializeSupportingServices();
-
-    _schedulePushBootstrap();
-
-    runApp(
-      ChangeNotifierProvider.value(
-        value: themeProvider,
-        child: const FiinnyApp(),
-      ),
-    );
-  }, (error, stackTrace) {
-    debugPrint('[main] Uncaught zone error: $error\n$stackTrace');
-  });
-}
-=======
   await _ensureFirebaseInitialized();
 
   final themeProvider = ThemeProvider();
@@ -88,7 +61,6 @@
 }, (error, stackTrace) {
   debugPrint('[main] Uncaught zone error: $error\n$stackTrace');
 });
->>>>>>> 7ccce832
 
 Future<void> _ensureFirebaseInitialized() async {
   // Configure Firebase once native runtime has booted. The native iOS runner
