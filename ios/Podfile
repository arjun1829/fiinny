--- conflicted
+++ resolved
@@ -40,8 +40,6 @@
   end
 
   installer.pods_project.targets.each do |t|
-<<<<<<< HEAD
-=======
     t.build_configurations.each do |config|
       bs = config.build_settings
       bs['IPHONEOS_DEPLOYMENT_TARGET'] = $ios_deployment_target
@@ -52,15 +50,11 @@
       defs << 'PERMISSION_CONTACTS=1' unless defs.include?('PERMISSION_CONTACTS=1')
       bs['GCC_PREPROCESSOR_DEFINITIONS'] = defs
     end
->>>>>>> 96582902
     flutter_additional_ios_build_settings(t)
     t.build_configurations.each(&apply_build_settings)
   end
 
   installer.generated_projects.each do |project|
-<<<<<<< HEAD
-    project.build_configurations.each(&apply_build_settings)
-=======
     project.build_configurations.each do |config|
       bs = config.build_settings
       bs['IPHONEOS_DEPLOYMENT_TARGET'] = $ios_deployment_target
@@ -71,7 +65,6 @@
       defs << 'PERMISSION_CONTACTS=1' unless defs.include?('PERMISSION_CONTACTS=1')
       bs['GCC_PREPROCESSOR_DEFINITIONS'] = defs
     end
->>>>>>> 96582902
   end
 
   # Pods are not code signed; Runner is.
