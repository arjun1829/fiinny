import UIKit
import Flutter
import FirebaseCore
import FirebaseMessaging
import UserNotifications

@main
@objc class AppDelegate: FlutterAppDelegate, MessagingDelegate {
  override func application(
    _ application: UIApplication,
    didFinishLaunchingWithOptions launchOptions: [UIApplication.LaunchOptionsKey: Any]?
  ) -> Bool {
    if FirebaseApp.app() == nil {
<<<<<<< HEAD
      if let options = Self.loadFirebaseOptions() {
        FirebaseApp.configure(options: options)
        NSLog("✅ Firebase configured from bundled GoogleService-Info.plist")
      } else {
        let fallback = Self.makeManualFirebaseOptions()
        FirebaseApp.configure(options: fallback)
        NSLog("⚠️ Firebase configured using hard-coded options; bundled plist missing")
      }
    } else {
      NSLog("ℹ️ Firebase already configured by native runtime")
    }

    Messaging.messaging().delegate = self

=======
      if
        let filePath = Bundle.main.path(forResource: "GoogleService-Info", ofType: "plist"),
        let fileOptions = FirebaseOptions(contentsOfFile: filePath)
      {
        FirebaseApp.configure(options: fileOptions)
      } else {
        let options = FirebaseOptions(
          googleAppID: "1:1085936196639:ios:3cbdc12cca308cbc16492a",
          gcmSenderID: "1085936196639"
        )
        options.apiKey = "AIzaSyCt-xTvI1TGF3AlFSeR5rVpzfC14D4v_iY"
        options.projectID = "lifemap-72b21"
        options.storageBucket = "lifemap-72b21.firebasestorage.app"
        options.bundleID = "com.KaranArjunTechnologies.fiinny"
        options.clientID = "1085936196639-ful1a37opigvpkrfnkvkpitue5fcbd00.apps.googleusercontent.com"

        FirebaseApp.configure(options: options)
      }
    }

    Messaging.messaging().delegate = self

>>>>>>> 08d03ea6
    let center = UNUserNotificationCenter.current()
    center.delegate = self
    center.requestAuthorization(options: [.alert, .badge, .sound]) { _, _ in }
    application.registerForRemoteNotifications()

    return super.application(application, didFinishLaunchingWithOptions: launchOptions)
  }

  override func application(
    _ application: UIApplication,
    didRegisterForRemoteNotificationsWithDeviceToken deviceToken: Data
  ) {
    Messaging.messaging().apnsToken = deviceToken
    super.application(
      application,
      didRegisterForRemoteNotificationsWithDeviceToken: deviceToken
    )
  }

  override func application(
    _ application: UIApplication,
    didFailToRegisterForRemoteNotificationsWithError error: Error
  ) {
    NSLog("❌ APNs registration failed: \(error.localizedDescription)")
  }

<<<<<<< HEAD
  private static func loadFirebaseOptions() -> FirebaseOptions? {
    guard
      let filePath = Bundle.main.path(forResource: "GoogleService-Info", ofType: "plist"),
      let options = FirebaseOptions(contentsOfFile: filePath)
    else {
      return nil
    }
    return options
  }

  private static func makeManualFirebaseOptions() -> FirebaseOptions {
    let options = FirebaseOptions(
      googleAppID: "1:1085936196639:ios:3cbdc12cca308cbc16492a",
      gcmSenderID: "1085936196639"
    )
    options.apiKey = "AIzaSyCt-xTvI1TGF3AlFSeR5rVpzfC14D4v_iY"
    options.projectID = "lifemap-72b21"
    options.storageBucket = "lifemap-72b21.appspot.com"
    options.clientID = "1085936196639-ful1a37opigvpkrfnkvkpitue5fcbd00.apps.googleusercontent.com"
    options.androidClientID = "1085936196639-11mjkb68f4k99m8ebs7g0rn5hr0ee2cn.apps.googleusercontent.com"
    return options
  }

=======
>>>>>>> 08d03ea6
  func messaging(_ messaging: Messaging, didReceiveRegistrationToken fcmToken: String?) {
    if let token = fcmToken {
      NSLog("📨 FCM token refreshed: \(token)")
    }
  }

  @available(iOS 10.0, *)
  override func userNotificationCenter(
    _ center: UNUserNotificationCenter,
    willPresent notification: UNNotification,
    withCompletionHandler completionHandler: @escaping (UNNotificationPresentationOptions) -> Void
  ) {
    completionHandler([.banner, .list, .sound, .badge])
  }

  @available(iOS 10.0, *)
  override func userNotificationCenter(
    _ center: UNUserNotificationCenter,
    didReceive response: UNNotificationResponse,
    withCompletionHandler completionHandler: @escaping () -> Void
  ) {
    completionHandler()
  }
}<|MERGE_RESOLUTION|>--- conflicted
+++ resolved
@@ -11,7 +11,6 @@
     didFinishLaunchingWithOptions launchOptions: [UIApplication.LaunchOptionsKey: Any]?
   ) -> Bool {
     if FirebaseApp.app() == nil {
-<<<<<<< HEAD
       if let options = Self.loadFirebaseOptions() {
         FirebaseApp.configure(options: options)
         NSLog("✅ Firebase configured from bundled GoogleService-Info.plist")
@@ -26,7 +25,6 @@
 
     Messaging.messaging().delegate = self
 
-=======
       if
         let filePath = Bundle.main.path(forResource: "GoogleService-Info", ofType: "plist"),
         let fileOptions = FirebaseOptions(contentsOfFile: filePath)
@@ -49,7 +47,6 @@
 
     Messaging.messaging().delegate = self
 
->>>>>>> 08d03ea6
     let center = UNUserNotificationCenter.current()
     center.delegate = self
     center.requestAuthorization(options: [.alert, .badge, .sound]) { _, _ in }
@@ -76,7 +73,6 @@
     NSLog("❌ APNs registration failed: \(error.localizedDescription)")
   }
 
-<<<<<<< HEAD
   private static func loadFirebaseOptions() -> FirebaseOptions? {
     guard
       let filePath = Bundle.main.path(forResource: "GoogleService-Info", ofType: "plist"),
@@ -100,8 +96,6 @@
     return options
   }
 
-=======
->>>>>>> 08d03ea6
   func messaging(_ messaging: Messaging, didReceiveRegistrationToken fcmToken: String?) {
     if let token = fcmToken {
       NSLog("📨 FCM token refreshed: \(token)")
