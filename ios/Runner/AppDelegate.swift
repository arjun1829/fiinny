import UIKit
import Flutter
import FirebaseCore
import FirebaseMessaging
import UserNotifications

@main
@objc class AppDelegate: FlutterAppDelegate, MessagingDelegate {
  override func application(
    _ application: UIApplication,
    didFinishLaunchingWithOptions launchOptions: [UIApplication.LaunchOptionsKey: Any]?
  ) -> Bool {
    if FirebaseApp.app() == nil {
<<<<<<< HEAD
      FirebaseApp.configure()
=======
      if
        let filePath = Bundle.main.path(forResource: "GoogleService-Info", ofType: "plist"),
        let fileOptions = FirebaseOptions(contentsOfFile: filePath)
      {
        FirebaseApp.configure(options: fileOptions)
      } else {
        let options = FirebaseOptions(
          googleAppID: "1:1085936196639:ios:3cbdc12cca308cbc16492a",
          gcmSenderID: "1085936196639"
        )
        options.apiKey = "AIzaSyCt-xTvI1TGF3AlFSeR5rVpzfC14D4v_iY"
        options.projectID = "lifemap-72b21"
        options.storageBucket = "lifemap-72b21.firebasestorage.app"
        options.bundleID = "com.KaranArjunTechnologies.fiinny"
        options.clientID = "1085936196639-ful1a37opigvpkrfnkvkpitue5fcbd00.apps.googleusercontent.com"

        FirebaseApp.configure(options: options)
      }
>>>>>>> a72ff770
    }

    Messaging.messaging().delegate = self

    let center = UNUserNotificationCenter.current()
    center.delegate = self
    center.requestAuthorization(options: [.alert, .badge, .sound]) { _, _ in }
    application.registerForRemoteNotifications()

    return super.application(application, didFinishLaunchingWithOptions: launchOptions)
  }

  override func application(
    _ application: UIApplication,
    didRegisterForRemoteNotificationsWithDeviceToken deviceToken: Data
  ) {
    Messaging.messaging().apnsToken = deviceToken
    super.application(
      application,
      didRegisterForRemoteNotificationsWithDeviceToken: deviceToken
    )
  }

  override func application(
    _ application: UIApplication,
    didFailToRegisterForRemoteNotificationsWithError error: Error
  ) {
    NSLog("❌ APNs registration failed: \(error.localizedDescription)")
  }

  func messaging(_ messaging: Messaging, didReceiveRegistrationToken fcmToken: String?) {
    if let token = fcmToken {
      NSLog("📨 FCM token refreshed: \(token)")
    }
  }

  @available(iOS 10.0, *)
  override func userNotificationCenter(
    _ center: UNUserNotificationCenter,
    willPresent notification: UNNotification,
    withCompletionHandler completionHandler: @escaping (UNNotificationPresentationOptions) -> Void
  ) {
    completionHandler([.banner, .list, .sound, .badge])
  }

  @available(iOS 10.0, *)
  override func userNotificationCenter(
    _ center: UNUserNotificationCenter,
    didReceive response: UNNotificationResponse,
    withCompletionHandler completionHandler: @escaping () -> Void
  ) {
    completionHandler()
  }
}<|MERGE_RESOLUTION|>--- conflicted
+++ resolved
@@ -11,9 +11,6 @@
     didFinishLaunchingWithOptions launchOptions: [UIApplication.LaunchOptionsKey: Any]?
   ) -> Bool {
     if FirebaseApp.app() == nil {
-<<<<<<< HEAD
-      FirebaseApp.configure()
-=======
       if
         let filePath = Bundle.main.path(forResource: "GoogleService-Info", ofType: "plist"),
         let fileOptions = FirebaseOptions(contentsOfFile: filePath)
@@ -32,7 +29,6 @@
 
         FirebaseApp.configure(options: options)
       }
->>>>>>> a72ff770
     }
 
     Messaging.messaging().delegate = self
