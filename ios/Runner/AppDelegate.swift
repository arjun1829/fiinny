import UIKit
import Flutter
import FirebaseCore
import FirebaseMessaging
import UserNotifications

@main
@objc class AppDelegate: FlutterAppDelegate, MessagingDelegate {
  override func application(
    _ application: UIApplication,
    didFinishLaunchingWithOptions launchOptions: [UIApplication.LaunchOptionsKey: Any]?
  ) -> Bool {
    if FirebaseApp.app() == nil {
<<<<<<< HEAD
      if let options = Self.loadFirebaseOptions() {
        FirebaseApp.configure(options: options)
        NSLog("✅ Firebase configured from bundled GoogleService-Info.plist")
      } else {
        let fallback = Self.makeManualFirebaseOptions()
        FirebaseApp.configure(options: fallback)
        NSLog("⚠️ Firebase configured using hard-coded options; bundled plist missing")
      }
    } else {
      NSLog("ℹ️ Firebase already configured by native runtime")
    }

    Messaging.messaging().delegate = self

=======
      if
        let filePath = Bundle.main.path(forResource: "GoogleService-Info", ofType: "plist"),
        let fileOptions = FirebaseOptions(contentsOfFile: filePath)
      {
        FirebaseApp.configure(options: fileOptions)
      } else {
        let options = FirebaseOptions(
          googleAppID: "1:1085936196639:ios:3cbdc12cca308cbc16492a",
          gcmSenderID: "1085936196639"
        )
        options.apiKey = "AIzaSyCt-xTvI1TGF3AlFSeR5rVpzfC14D4v_iY"
        options.projectID = "lifemap-72b21"
        options.storageBucket = "lifemap-72b21.firebasestorage.app"
        options.bundleID = "com.KaranArjunTechnologies.fiinny"
        options.clientID = "1085936196639-ful1a37opigvpkrfnkvkpitue5fcbd00.apps.googleusercontent.com"

        FirebaseApp.configure(options: options)
      }
    }

    Messaging.messaging().delegate = self

>>>>>>> 5608c3d6
    let center = UNUserNotificationCenter.current()
    center.delegate = self
    center.requestAuthorization(options: [.alert, .badge, .sound]) { _, _ in }
    application.registerForRemoteNotifications()

    return super.application(application, didFinishLaunchingWithOptions: launchOptions)
  }

  override func application(
    _ application: UIApplication,
    didRegisterForRemoteNotificationsWithDeviceToken deviceToken: Data
  ) {
    Messaging.messaging().apnsToken = deviceToken
    super.application(
      application,
      didRegisterForRemoteNotificationsWithDeviceToken: deviceToken
    )
  }

  override func application(
    _ application: UIApplication,
    didFailToRegisterForRemoteNotificationsWithError error: Error
  ) {
    NSLog("❌ APNs registration failed: \(error.localizedDescription)")
  }

<<<<<<< HEAD
  private static func loadFirebaseOptions() -> FirebaseOptions? {
    guard
      let filePath = Bundle.main.path(forResource: "GoogleService-Info", ofType: "plist"),
      let options = FirebaseOptions(contentsOfFile: filePath)
    else {
      return nil
    }
    return options
  }

  private static func makeManualFirebaseOptions() -> FirebaseOptions {
    let options = FirebaseOptions(
      googleAppID: "1:1085936196639:ios:3cbdc12cca308cbc16492a",
      gcmSenderID: "1085936196639"
    )
    options.apiKey = "AIzaSyCt-xTvI1TGF3AlFSeR5rVpzfC14D4v_iY"
    options.projectID = "lifemap-72b21"
    options.storageBucket = "lifemap-72b21.appspot.com"
    options.clientID = "1085936196639-ful1a37opigvpkrfnkvkpitue5fcbd00.apps.googleusercontent.com"
    options.androidClientID = "1085936196639-11mjkb68f4k99m8ebs7g0rn5hr0ee2cn.apps.googleusercontent.com"
    return options
  }

=======
>>>>>>> 5608c3d6
  func messaging(_ messaging: Messaging, didReceiveRegistrationToken fcmToken: String?) {
    if let token = fcmToken {
      NSLog("📨 FCM token refreshed: \(token)")
    }
  }

  @available(iOS 10.0, *)
  override func userNotificationCenter(
    _ center: UNUserNotificationCenter,
    willPresent notification: UNNotification,
    withCompletionHandler completionHandler: @escaping (UNNotificationPresentationOptions) -> Void
  ) {
    completionHandler([.banner, .list, .sound, .badge])
  }

  @available(iOS 10.0, *)
  override func userNotificationCenter(
    _ center: UNUserNotificationCenter,
    didReceive response: UNNotificationResponse,
    withCompletionHandler completionHandler: @escaping () -> Void
  ) {
    completionHandler()
  }
}<|MERGE_RESOLUTION|>--- conflicted
+++ resolved
@@ -11,22 +11,6 @@
     didFinishLaunchingWithOptions launchOptions: [UIApplication.LaunchOptionsKey: Any]?
   ) -> Bool {
     if FirebaseApp.app() == nil {
-<<<<<<< HEAD
-      if let options = Self.loadFirebaseOptions() {
-        FirebaseApp.configure(options: options)
-        NSLog("✅ Firebase configured from bundled GoogleService-Info.plist")
-      } else {
-        let fallback = Self.makeManualFirebaseOptions()
-        FirebaseApp.configure(options: fallback)
-        NSLog("⚠️ Firebase configured using hard-coded options; bundled plist missing")
-      }
-    } else {
-      NSLog("ℹ️ Firebase already configured by native runtime")
-    }
-
-    Messaging.messaging().delegate = self
-
-=======
       if
         let filePath = Bundle.main.path(forResource: "GoogleService-Info", ofType: "plist"),
         let fileOptions = FirebaseOptions(contentsOfFile: filePath)
@@ -49,7 +33,6 @@
 
     Messaging.messaging().delegate = self
 
->>>>>>> 5608c3d6
     let center = UNUserNotificationCenter.current()
     center.delegate = self
     center.requestAuthorization(options: [.alert, .badge, .sound]) { _, _ in }
@@ -76,32 +59,6 @@
     NSLog("❌ APNs registration failed: \(error.localizedDescription)")
   }
 
-<<<<<<< HEAD
-  private static func loadFirebaseOptions() -> FirebaseOptions? {
-    guard
-      let filePath = Bundle.main.path(forResource: "GoogleService-Info", ofType: "plist"),
-      let options = FirebaseOptions(contentsOfFile: filePath)
-    else {
-      return nil
-    }
-    return options
-  }
-
-  private static func makeManualFirebaseOptions() -> FirebaseOptions {
-    let options = FirebaseOptions(
-      googleAppID: "1:1085936196639:ios:3cbdc12cca308cbc16492a",
-      gcmSenderID: "1085936196639"
-    )
-    options.apiKey = "AIzaSyCt-xTvI1TGF3AlFSeR5rVpzfC14D4v_iY"
-    options.projectID = "lifemap-72b21"
-    options.storageBucket = "lifemap-72b21.appspot.com"
-    options.clientID = "1085936196639-ful1a37opigvpkrfnkvkpitue5fcbd00.apps.googleusercontent.com"
-    options.androidClientID = "1085936196639-11mjkb68f4k99m8ebs7g0rn5hr0ee2cn.apps.googleusercontent.com"
-    return options
-  }
-
-=======
->>>>>>> 5608c3d6
   func messaging(_ messaging: Messaging, didReceiveRegistrationToken fcmToken: String?) {
     if let token = fcmToken {
       NSLog("📨 FCM token refreshed: \(token)")
